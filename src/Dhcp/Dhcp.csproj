﻿<?xml version="1.0" encoding="utf-8"?>
<Project Sdk="Microsoft.NET.Sdk" xmlns="http://schemas.microsoft.com/developer/msbuild/2003">
  <PropertyGroup>
    <TargetFrameworks>net40;net45;net46;netstandard2.0</TargetFrameworks>
    <AssemblyName>DhcpServerApi</AssemblyName>
    <PackageId>DhcpServerApi</PackageId>
    <Authors>Gary Sharp</Authors>
    <Company />
    <Product>Dhcp Server API</Product>
    <Description>Query and Manage Microsoft DHCP Server</Description>
    <Copyright>Copyright 2019 Gary Sharp</Copyright>
    <PackageProjectUrl>https://github.com/garysharp/DhcpServerApi</PackageProjectUrl>
    <RepositoryUrl>https://github.com/garysharp/DhcpServerApi</RepositoryUrl>
    <RepositoryType>git</RepositoryType>
    <PublishRepositoryUrl>true</PublishRepositoryUrl>
    <IncludeSymbols>true</IncludeSymbols>
    <SymbolPackageFormat>snupkg</SymbolPackageFormat>
    <DebugType>portable</DebugType>
    <DebugSymbols>true</DebugSymbols>
    <PackageLicenseExpression>MIT</PackageLicenseExpression>
    <PackageTags>DHCP Win32 Windows</PackageTags>
    <LangVersion>preview</LangVersion>
    <Platforms>AnyCPU;x64</Platforms>
    <PlatformTarget>AnyCPU</PlatformTarget>
    <GeneratePackageOnBuild>true</GeneratePackageOnBuild>
<<<<<<< HEAD
    <Version>1.0.1-alpha</Version>
  </PropertyGroup>
  <PropertyGroup Condition="'$(Configuration)'=='Release'">
    <DebugType>full</DebugType>
    <DebugSymbols>true</DebugSymbols>
=======
    <Version>1.0.2-alpha</Version>
>>>>>>> 897421ba
  </PropertyGroup>
  <ItemGroup>
    <PackageReference Include="Microsoft.SourceLink.GitHub">
      <Version>1.0.0-beta2-18618-05</Version>
      <PrivateAssets>all</PrivateAssets>
      <IncludeAssets>runtime; build; native; contentfiles; analyzers; buildtransitive</IncludeAssets>
    </PackageReference>
  </ItemGroup>
</Project><|MERGE_RESOLUTION|>--- conflicted
+++ resolved
@@ -23,15 +23,7 @@
     <Platforms>AnyCPU;x64</Platforms>
     <PlatformTarget>AnyCPU</PlatformTarget>
     <GeneratePackageOnBuild>true</GeneratePackageOnBuild>
-<<<<<<< HEAD
-    <Version>1.0.1-alpha</Version>
-  </PropertyGroup>
-  <PropertyGroup Condition="'$(Configuration)'=='Release'">
-    <DebugType>full</DebugType>
-    <DebugSymbols>true</DebugSymbols>
-=======
-    <Version>1.0.2-alpha</Version>
->>>>>>> 897421ba
+    <Version>1.0.3-alpha</Version>
   </PropertyGroup>
   <ItemGroup>
     <PackageReference Include="Microsoft.SourceLink.GitHub">
